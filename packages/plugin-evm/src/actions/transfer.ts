--- conflicted
+++ resolved
@@ -97,41 +97,13 @@
 };
 
 export const transferAction = {
-<<<<<<< HEAD
-  name: 'transfer',
-  description: 'Transfer tokens between addresses on the same chain',
-  handler: async (runtime: IAgentRuntime, message: Memory, state: State, response: Memory) => {
-    const walletProvider = new WalletProvider(runtime)
-    const action = new TransferAction(walletProvider)
-    return action.transfer(runtime, options)
-  },
-  template: transferTemplate,
-  validate: async (runtime: IAgentRuntime) => {
-    const privateKey = runtime.getSetting("EVM_PRIVATE_KEY")
-    return typeof privateKey === 'string' && privateKey.startsWith('0x')
-  },
-  examples: [
-    [
-      {
-        user: "assistant",
-        content: {
-          text: "I'll help you transfer 1 ETH to 0x742d35Cc6634C0532925a3b844Bc454e4438f44e",
-          action: "SEND_TOKENS"
-        }
-      },
-      {
-        user: "user",
-        content: {
-          text: "Transfer 1 ETH to 0x742d35Cc6634C0532925a3b844Bc454e4438f44e",
-          action: "SEND_TOKENS"
-=======
     name: "transfer",
     description: "Transfer tokens between addresses on the same chain",
     handler: async (
         runtime: IAgentRuntime,
         message: Memory,
         state: State,
-        options: any,
+        response: Memory,
         callback?: HandlerCallback
     ) => {
         try {
@@ -167,7 +139,6 @@
                 });
             }
             return false;
->>>>>>> 7288fd0d
         }
     },
     template: transferTemplate,

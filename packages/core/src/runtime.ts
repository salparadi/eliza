import { names, uniqueNamesGenerator } from "unique-names-generator";
import { v4 as uuidv4 } from "uuid";
import {
    composeActionExamples,
    formatActionNames,
    formatActions,
} from "./actions.ts";
import { addHeader, composeContext } from "./context.ts";
import { defaultCharacter } from "./defaultCharacter.ts";
import {
    evaluationTemplate,
    formatEvaluatorExamples,
    formatEvaluatorNames,
    formatEvaluators,
} from "./evaluators.ts";
import { generateText } from "./generation.ts";
import { formatGoalsAsString, getGoals } from "./goals.ts";
import { elizaLogger } from "./index.ts";
import knowledge from "./knowledge.ts";
import { MemoryManager } from "./memory.ts";
import { formatActors, formatMessages, getActorDetails } from "./messages.ts";
import { parseJsonArrayFromText } from "./parsing.ts";
import { formatPosts } from "./posts.ts";
import { getProviders } from "./providers.ts";
import settings from "./settings.ts";
import {
    Character,
    Goal,
    HandlerCallback,
    IAgentRuntime,
    ICacheManager,
    IDatabaseAdapter,
    IMemoryManager,
    KnowledgeItem,
    ModelClass,
    ModelProviderName,
    Plugin,
    Provider,
    Service,
    ServiceType,
    State,
    UUID,
    type Action,
    type Actor,
    type Evaluator,
    type Memory,
} from "./types.ts";
import { stringToUuid } from "./uuid.ts";

/**
 * Represents the runtime environment for an agent, handling message processing,
 * action registration, and interaction with external services like OpenAI and Supabase.
 */
export class AgentRuntime implements IAgentRuntime {
    /**
     * Default count for recent messages to be kept in memory.
     * @private
     */
    readonly #conversationLength = 32 as number;
    /**
     * The ID of the agent
     */
    agentId: UUID;
    /**
     * The base URL of the server where the agent's requests are processed.
     */
    serverUrl = "http://localhost:7998";

    /**
     * The database adapter used for interacting with the database.
     */
    databaseAdapter: IDatabaseAdapter;

    /**
     * Authentication token used for securing requests.
     */
    token: string | null;

    /**
     * Custom actions that the agent can perform.
     */
    actions: Action[] = [];

    /**
     * Evaluators used to assess and guide the agent's responses.
     */
    evaluators: Evaluator[] = [];

    /**
     * Context providers used to provide context for message generation.
     */
    providers: Provider[] = [];

    plugins: Plugin[] = [];

    /**
     * The model to use for generateText.
     */
    modelProvider: ModelProviderName;

    /**
     * The model to use for generateImage.
     */
    imageModelProvider: ModelProviderName;

    /**
     * Fetch function to use
     * Some environments may not have access to the global fetch function and need a custom fetch override.
     */
    fetch = fetch;

    /**
     * The character to use for the agent
     */
    character: Character;

    /**
     * Store messages that are sent and received by the agent.
     */
    messageManager: IMemoryManager;

    /**
     * Store and recall descriptions of users based on conversations.
     */
    descriptionManager: IMemoryManager;

    /**
     * Manage the creation and recall of static information (documents, historical game lore, etc)
     */
    loreManager: IMemoryManager;

    /**
     * Hold large documents that can be referenced
     */
    documentsManager: IMemoryManager;

    /**
     * Searchable document fragments
     */
    knowledgeManager: IMemoryManager;

    services: Map<ServiceType, Service> = new Map();
    memoryManagers: Map<string, IMemoryManager> = new Map();
    cacheManager: ICacheManager;
    clients: Record<string, any>;

    registerMemoryManager(manager: IMemoryManager): void {
        if (!manager.tableName) {
            throw new Error("Memory manager must have a tableName");
        }

        if (this.memoryManagers.has(manager.tableName)) {
            elizaLogger.warn(
                `Memory manager ${manager.tableName} is already registered. Skipping registration.`
            );
            return;
        }

        this.memoryManagers.set(manager.tableName, manager);
    }

    getMemoryManager(tableName: string): IMemoryManager | null {
        return this.memoryManagers.get(tableName) || null;
    }

    getService<T extends Service>(service: ServiceType): T | null {
        const serviceInstance = this.services.get(service);
        if (!serviceInstance) {
            elizaLogger.error(`Service ${service} not found`);
            return null;
        }
        return serviceInstance as T;
    }

    async registerService(service: Service): Promise<void> {
        const serviceType = service.serviceType;
        elizaLogger.log("Registering service:", serviceType);

        if (this.services.has(serviceType)) {
            elizaLogger.warn(
                `Service ${serviceType} is already registered. Skipping registration.`
            );
            return;
        }

        // Add the service to the services map
        this.services.set(serviceType, service);
        elizaLogger.success(`Service ${serviceType} registered successfully`);
    }

    /**
     * Creates an instance of AgentRuntime.
     * @param opts - The options for configuring the AgentRuntime.
     * @param opts.conversationLength - The number of messages to hold in the recent message cache.
     * @param opts.token - The JWT token, can be a JWT token if outside worker, or an OpenAI token if inside worker.
     * @param opts.serverUrl - The URL of the worker.
     * @param opts.actions - Optional custom actions.
     * @param opts.evaluators - Optional custom evaluators.
     * @param opts.services - Optional custom services.
     * @param opts.memoryManagers - Optional custom memory managers.
     * @param opts.providers - Optional context providers.
     * @param opts.model - The model to use for generateText.
     * @param opts.embeddingModel - The model to use for embedding.
     * @param opts.agentId - Optional ID of the agent.
     * @param opts.databaseAdapter - The database adapter used for interacting with the database.
     * @param opts.fetch - Custom fetch function to use for making requests.
     */

    constructor(opts: {
        conversationLength?: number; // number of messages to hold in the recent message cache
        agentId?: UUID; // ID of the agent
        character?: Character; // The character to use for the agent
        token: string; // JWT token, can be a JWT token if outside worker, or an OpenAI token if inside worker
        serverUrl?: string; // The URL of the worker
        actions?: Action[]; // Optional custom actions
        evaluators?: Evaluator[]; // Optional custom evaluators
        plugins?: Plugin[];
        providers?: Provider[];
        modelProvider: ModelProviderName;

        services?: Service[]; // Map of service name to service instance
        managers?: IMemoryManager[]; // Map of table name to memory manager
        databaseAdapter: IDatabaseAdapter; // The database adapter used for interacting with the database
        fetch?: typeof fetch | unknown;
        speechModelPath?: string;
        cacheManager: ICacheManager;
        logging?: boolean;
    }) {
        elizaLogger.info("Initializing AgentRuntime with options:", {
            character: opts.character?.name,
            modelProvider: opts.modelProvider,
            characterModelProvider: opts.character?.modelProvider,
        });

        this.#conversationLength =
            opts.conversationLength ?? this.#conversationLength;
        this.databaseAdapter = opts.databaseAdapter;
        // use the character id if it exists, otherwise use the agentId if it is passed in, otherwise use the character name
        this.agentId =
            opts.character?.id ??
            opts?.agentId ??
            stringToUuid(opts.character?.name ?? uuidv4());
        this.character = opts.character || defaultCharacter;

        // By convention, we create a user and room using the agent id.
        // Memories related to it are considered global context for the agent.
        this.ensureRoomExists(this.agentId);
        this.ensureUserExists(
            this.agentId,
            this.character.name,
            this.character.name
        );
        this.ensureParticipantExists(this.agentId, this.agentId);

        elizaLogger.success("Agent ID", this.agentId);

        this.fetch = (opts.fetch as typeof fetch) ?? this.fetch;
        if (!opts.databaseAdapter) {
            throw new Error("No database adapter provided");
        }

        this.cacheManager = opts.cacheManager;

        this.messageManager = new MemoryManager({
            runtime: this,
            tableName: "messages",
        });

        this.descriptionManager = new MemoryManager({
            runtime: this,
            tableName: "descriptions",
        });

        this.loreManager = new MemoryManager({
            runtime: this,
            tableName: "lore",
        });

        this.documentsManager = new MemoryManager({
            runtime: this,
            tableName: "documents",
        });

        this.knowledgeManager = new MemoryManager({
            runtime: this,
            tableName: "fragments",
        });

        (opts.managers ?? []).forEach((manager: IMemoryManager) => {
            this.registerMemoryManager(manager);
        });

        (opts.services ?? []).forEach((service: Service) => {
            this.registerService(service);
        });

        this.serverUrl = opts.serverUrl ?? this.serverUrl;

        elizaLogger.info("Setting model provider...");
        elizaLogger.info("Model Provider Selection:", {
            characterModelProvider: this.character.modelProvider,
            optsModelProvider: opts.modelProvider,
            currentModelProvider: this.modelProvider,
            finalSelection:
                this.character.modelProvider ??
                opts.modelProvider ??
                this.modelProvider,
        });

        this.modelProvider =
            this.character.modelProvider ??
            opts.modelProvider ??
            this.modelProvider;

        this.imageModelProvider =
            this.character.imageModelProvider ?? this.modelProvider;

        elizaLogger.info("Selected model provider:", this.modelProvider);
        elizaLogger.info(
            "Selected image model provider:",
            this.imageModelProvider
        );

        // Validate model provider
        if (!Object.values(ModelProviderName).includes(this.modelProvider)) {
            elizaLogger.error("Invalid model provider:", this.modelProvider);
            elizaLogger.error(
                "Available providers:",
                Object.values(ModelProviderName)
            );
            throw new Error(`Invalid model provider: ${this.modelProvider}`);
        }

        if (!this.serverUrl) {
            elizaLogger.warn("No serverUrl provided, defaulting to localhost");
        }

        this.token = opts.token;

        this.plugins = [
            ...(opts.character?.plugins ?? []),
            ...(opts.plugins ?? []),
        ];

        this.plugins.forEach((plugin) => {
            plugin.actions?.forEach((action) => {
                this.registerAction(action);
            });

            plugin.evaluators?.forEach((evaluator) => {
                this.registerEvaluator(evaluator);
            });

            plugin.services?.forEach((service) => {
                this.registerService(service);
            });

            plugin.providers?.forEach((provider) => {
                this.registerContextProvider(provider);
            });
        });

        (opts.actions ?? []).forEach((action) => {
            this.registerAction(action);
        });

        (opts.providers ?? []).forEach((provider) => {
            this.registerContextProvider(provider);
        });

        (opts.evaluators ?? []).forEach((evaluator: Evaluator) => {
            this.registerEvaluator(evaluator);
        });
    }

    async initialize() {
        for (const [serviceType, service] of this.services.entries()) {
            try {
                await service.initialize(this);
                this.services.set(serviceType, service);
                elizaLogger.success(
                    `Service ${serviceType} initialized successfully`
                );
            } catch (error) {
                elizaLogger.error(
                    `Failed to initialize service ${serviceType}:`,
                    error
                );
                throw error;
            }
        }

        for (const plugin of this.plugins) {
            if (plugin.services)
                await Promise.all(
                    plugin.services?.map((service) => service.initialize(this))
                );
        }

        if (
            this.character &&
            this.character.knowledge &&
            this.character.knowledge.length > 0
        ) {
            await this.processCharacterKnowledge(this.character.knowledge);
        }
    }

    async stop() {
      elizaLogger.debug('runtime::stop - character', this.character)
      // stop services, they don't have a stop function
        // just initialize

      // plugins
        // have actions, providers, evaluators (no start/stop)
        // services (just initialized), clients

      // client have a start
      for(const cStr in this.clients) {
        const c = this.clients[cStr]
        elizaLogger.log('runtime::stop - requesting', cStr, 'client stop for', this.character.name)
        c.stop()
      }
      // we don't need to unregister with directClient
      // don't need to worry about knowledge
    }

    /**
     * Processes character knowledge by creating document memories and fragment memories.
     * This function takes an array of knowledge items, creates a document memory for each item if it doesn't exist,
     * then chunks the content into fragments, embeds each fragment, and creates fragment memories.
     * @param knowledge An array of knowledge items containing id, path, and content.
     */
    private async processCharacterKnowledge(items: string[]) {
        for (const item of items) {
            const knowledgeId = stringToUuid(item);
            const existingDocument =
                await this.documentsManager.getMemoryById(knowledgeId);
            if (existingDocument) {
                continue;
            }

            elizaLogger.info(
                "Processing knowledge for ",
                this.character.name,
                " - ",
                item.slice(0, 100)
            );

            await knowledge.set(this, {
                id: knowledgeId,
                content: {
                    text: item,
                },
            });
        }
    }

    getSetting(key: string) {
        // check if the key is in the character.settings.secrets object
        if (this.character.settings?.secrets?.[key]) {
            return this.character.settings.secrets[key];
        }
        // if not, check if it's in the settings object
        if (this.character.settings?.[key]) {
            return this.character.settings[key];
        }

        // if not, check if it's in the settings object
        if (settings[key]) {
            return settings[key];
        }

        return null;
    }

    /**
     * Get the number of messages that are kept in the conversation buffer.
     * @returns The number of recent messages to be kept in memory.
     */
    getConversationLength() {
        return this.#conversationLength;
    }

    /**
     * Register an action for the agent to perform.
     * @param action The action to register.
     */
    registerAction(action: Action) {
        elizaLogger.success(`Registering action: ${action.name}`);
        this.actions.push(action);
    }

    /**
     * Register an evaluator to assess and guide the agent's responses.
     * @param evaluator The evaluator to register.
     */
    registerEvaluator(evaluator: Evaluator) {
        this.evaluators.push(evaluator);
    }

    /**
     * Register a context provider to provide context for message generation.
     * @param provider The context provider to register.
     */
    registerContextProvider(provider: Provider) {
        this.providers.push(provider);
    }

    /**
     * Process the actions of a message.
     * @param message The message to process.
     * @param content The content of the message to process actions from.
     */
    async processActions(
        message: Memory,
        responses: Memory[],
        state?: State,
        callback?: HandlerCallback
    ): Promise<void> {
        for (const response of responses) {
            if (!response.content?.action) {
                elizaLogger.warn("No action found in the response content.");
<<<<<<< HEAD
                return;
            }

            const normalizedAction = response.content.action
                .toLowerCase()
                .replace("_", "");

            elizaLogger.success(`Normalized action: ${normalizedAction}`);
=======
                continue;
            }
>>>>>>> 7288fd0d

            const normalizedAction = response.content.action
                .toLowerCase()
                .replace("_", "");

            elizaLogger.success(`Normalized action: ${normalizedAction}`);

            let action = this.actions.find(
                (a: { name: string }) =>
                    a.name
                        .toLowerCase()
                        .replace("_", "")
                        .includes(normalizedAction) ||
                    normalizedAction.includes(
                        a.name.toLowerCase().replace("_", "")
                    )
            );

            if (!action) {
                elizaLogger.info("Attempting to find action in similes.");
                for (const _action of this.actions) {
                    const simileAction = _action.similes.find(
                        (simile) =>
                            simile
                                .toLowerCase()
                                .replace("_", "")
                                .includes(normalizedAction) ||
                            normalizedAction.includes(
                                simile.toLowerCase().replace("_", "")
                            )
                    );
                    if (simileAction) {
                        action = _action;
                        elizaLogger.success(
                            `Action found in similes: ${action.name}`
                        );
                        break;
                    }
                }
            }

<<<<<<< HEAD
        if (!action) {
            elizaLogger.error(
                "No action found for",
                response.content.action
            );
            return;
        }
=======
            if (!action) {
                elizaLogger.error(
                    "No action found for",
                    response.content.action
                );
                continue;
            }
>>>>>>> 7288fd0d

            if (!action.handler) {
                elizaLogger.error(`Action ${action.name} has no handler.`);
                continue;
            }

<<<<<<< HEAD
        try {
            elizaLogger.info(`Executing handler for action: ${action.name}`);
                await action.handler(this, message, state, response, callback);
            } catch (error) {
            elizaLogger.error(error);
=======
            try {
                elizaLogger.info(
                    `Executing handler for action: ${action.name}`
                );
                await action.handler(this, message, state, {}, callback);
            } catch (error) {
                elizaLogger.error(error);
>>>>>>> 7288fd0d
            }
        }
    }

    /**
     * Evaluate the message and state using the registered evaluators.
     * @param message The message to evaluate.
     * @param state The state of the agent.
     * @param didRespond Whether the agent responded to the message.~
     * @param callback The handler callback
     * @returns The results of the evaluation.
     */
    async evaluate(
        message: Memory,
        state?: State,
        didRespond?: boolean,
        callback?: HandlerCallback
    ) {
        const evaluatorPromises = this.evaluators.map(
            async (evaluator: Evaluator) => {
                elizaLogger.log("Evaluating", evaluator.name);
                if (!evaluator.handler) {
                    return null;
                }
                if (!didRespond && !evaluator.alwaysRun) {
                    return null;
                }
                const result = await evaluator.validate(this, message, state);
                if (result) {
                    return evaluator;
                }
                return null;
            }
        );

        const resolvedEvaluators = await Promise.all(evaluatorPromises);
        const evaluatorsData = resolvedEvaluators.filter(Boolean);

        // if there are no evaluators this frame, return
        if (evaluatorsData.length === 0) {
            return [];
        }

        const context = composeContext({
            state: {
                ...state,
                evaluators: formatEvaluators(evaluatorsData),
                evaluatorNames: formatEvaluatorNames(evaluatorsData),
            },
            template:
                this.character.templates?.evaluationTemplate ||
                evaluationTemplate,
        });

        const result = await generateText({
            runtime: this,
            context,
            modelClass: ModelClass.SMALL,
        });

        const evaluators = parseJsonArrayFromText(
            result
        ) as unknown as string[];

        for (const evaluator of this.evaluators) {
            if (!evaluators.includes(evaluator.name)) continue;

            if (evaluator.handler)
                await evaluator.handler(this, message, state, {}, callback);
        }

        return evaluators;
    }

    /**
     * Ensure the existence of a participant in the room. If the participant does not exist, they are added to the room.
     * @param userId - The user ID to ensure the existence of.
     * @throws An error if the participant cannot be added.
     */
    async ensureParticipantExists(userId: UUID, roomId: UUID) {
        const participants =
            await this.databaseAdapter.getParticipantsForAccount(userId);

        if (participants?.length === 0) {
            await this.databaseAdapter.addParticipant(userId, roomId);
        }
    }

    /**
     * Ensure the existence of a user in the database. If the user does not exist, they are added to the database.
     * @param userId - The user ID to ensure the existence of.
     * @param userName - The user name to ensure the existence of.
     * @returns
     */

    async ensureUserExists(
        userId: UUID,
        userName: string | null,
        name: string | null,
        email?: string | null,
        source?: string | null
    ) {
        const account = await this.databaseAdapter.getAccountById(userId);
        if (!account) {
            await this.databaseAdapter.createAccount({
                id: userId,
                name: name || userName || "Unknown User",
                username: userName || name || "Unknown",
                email: email || (userName || "Bot") + "@" + source || "Unknown", // Temporary
                details: { summary: "" },
            });
            elizaLogger.success(`User ${userName} created successfully.`);
        }
    }

    async ensureParticipantInRoom(userId: UUID, roomId: UUID) {
        const participants =
            await this.databaseAdapter.getParticipantsForRoom(roomId);
        if (!participants.includes(userId)) {
            await this.databaseAdapter.addParticipant(userId, roomId);
            if (userId === this.agentId) {
                elizaLogger.log(
                    `Agent ${this.character.name} linked to room ${roomId} successfully.`
                );
            } else {
                elizaLogger.log(
                    `User ${userId} linked to room ${roomId} successfully.`
                );
            }
        }
    }

    async ensureConnection(
        userId: UUID,
        roomId: UUID,
        userName?: string,
        userScreenName?: string,
        source?: string
    ) {
        await Promise.all([
            this.ensureUserExists(
                this.agentId,
                this.character.name ?? "Agent",
                this.character.name ?? "Agent",
                source
            ),
            this.ensureUserExists(
                userId,
                userName ?? "User" + userId,
                userScreenName ?? "User" + userId,
                source
            ),
            this.ensureRoomExists(roomId),
        ]);

        await Promise.all([
            this.ensureParticipantInRoom(userId, roomId),
            this.ensureParticipantInRoom(this.agentId, roomId),
        ]);
    }

    /**
     * Ensure the existence of a room between the agent and a user. If no room exists, a new room is created and the user
     * and agent are added as participants. The room ID is returned.
     * @param userId - The user ID to create a room with.
     * @returns The room ID of the room between the agent and the user.
     * @throws An error if the room cannot be created.
     */
    async ensureRoomExists(roomId: UUID) {
        const room = await this.databaseAdapter.getRoom(roomId);
        if (!room) {
            await this.databaseAdapter.createRoom(roomId);
            elizaLogger.log(`Room ${roomId} created successfully.`);
        }
    }

    /**
     * Compose the state of the agent into an object that can be passed or used for response generation.
     * @param message The message to compose the state from.
     * @returns The state of the agent.
     */
    async composeState(
        message: Memory,
        additionalKeys: { [key: string]: unknown } = {}
    ) {
        const { userId, roomId } = message;

        const conversationLength = this.getConversationLength();

        const [actorsData, recentMessagesData, goalsData]: [
            Actor[],
            Memory[],
            Goal[],
        ] = await Promise.all([
            getActorDetails({ runtime: this, roomId }),
            this.messageManager.getMemories({
                roomId,
                count: conversationLength,
                unique: false,
            }),
            getGoals({
                runtime: this,
                count: 10,
                onlyInProgress: false,
                roomId,
            }),
        ]);

        const goals = formatGoalsAsString({ goals: goalsData });

        const actors = formatActors({ actors: actorsData ?? [] });

        const recentMessages = formatMessages({
            messages: recentMessagesData,
            actors: actorsData,
        });

        const recentPosts = formatPosts({
            messages: recentMessagesData,
            actors: actorsData,
            conversationHeader: false,
        });

        // const lore = formatLore(loreData);

        const senderName = actorsData?.find(
            (actor: Actor) => actor.id === userId
        )?.name;

        // TODO: We may wish to consolidate and just accept character.name here instead of the actor name
        const agentName =
            actorsData?.find((actor: Actor) => actor.id === this.agentId)
                ?.name || this.character.name;

        let allAttachments = message.content.attachments || [];

        if (recentMessagesData && Array.isArray(recentMessagesData)) {
            const lastMessageWithAttachment = recentMessagesData.find(
                (msg) =>
                    msg.content.attachments &&
                    msg.content.attachments.length > 0
            );

            if (lastMessageWithAttachment) {
                const lastMessageTime = lastMessageWithAttachment.createdAt;
                const oneHourBeforeLastMessage =
                    lastMessageTime - 60 * 60 * 1000; // 1 hour before last message

                allAttachments = recentMessagesData
                    .reverse()
                    .map((msg) => {
                        const msgTime = msg.createdAt ?? Date.now();
                        const isWithinTime =
                            msgTime >= oneHourBeforeLastMessage;
                        const attachments = msg.content.attachments || [];
                        if (!isWithinTime) {
                            attachments.forEach((attachment) => {
                                attachment.text = "[Hidden]";
                            });
                        }
                        return attachments;
                    })
                    .flat();
            }
        }

        const formattedAttachments = allAttachments
            .map(
                (attachment) =>
                    `ID: ${attachment.id}
Name: ${attachment.title}
URL: ${attachment.url}
Type: ${attachment.source}
Description: ${attachment.description}
Text: ${attachment.text}
  `
            )
            .join("\n");

        // randomly get 3 bits of lore and join them into a paragraph, divided by \n
        let lore = "";
        // Assuming this.lore is an array of lore bits
        if (this.character.lore && this.character.lore.length > 0) {
            const shuffledLore = [...this.character.lore].sort(
                () => Math.random() - 0.5
            );
            const selectedLore = shuffledLore.slice(0, 10);
            lore = selectedLore.join("\n");
        }

        const formattedCharacterPostExamples = this.character.postExamples
            .sort(() => 0.5 - Math.random())
            .map((post) => {
                const messageString = `${post}`;
                return messageString;
            })
            .slice(0, 50)
            .join("\n");

        const formattedCharacterMessageExamples = this.character.messageExamples
            .sort(() => 0.5 - Math.random())
            .slice(0, 5)
            .map((example) => {
                const exampleNames = Array.from({ length: 5 }, () =>
                    uniqueNamesGenerator({ dictionaries: [names] })
                );

                return example
                    .map((message) => {
                        let messageString = `${message.user}: ${message.content.text}`;
                        exampleNames.forEach((name, index) => {
                            const placeholder = `{{user${index + 1}}}`;
                            messageString = messageString.replaceAll(
                                placeholder,
                                name
                            );
                        });
                        return messageString;
                    })
                    .join("\n");
            })
            .join("\n\n");

        const getRecentInteractions = async (
            userA: UUID,
            userB: UUID
        ): Promise<Memory[]> => {
            // Find all rooms where userA and userB are participants
            const rooms = await this.databaseAdapter.getRoomsForParticipants([
                userA,
                userB,
            ]);

            // Check the existing memories in the database
            const existingMemories =
                await this.messageManager.getMemoriesByRoomIds({
                    // filter out the current room id from rooms
                    roomIds: rooms.filter((room) => room !== roomId),
                });

            // Sort messages by timestamp in descending order
            existingMemories.sort((a, b) => b.createdAt - a.createdAt);

            // Take the most recent messages
            const recentInteractionsData = existingMemories.slice(0, 20);
            return recentInteractionsData;
        };

        const recentInteractions =
            userId !== this.agentId
                ? await getRecentInteractions(userId, this.agentId)
                : [];

        const getRecentMessageInteractions = async (
            recentInteractionsData: Memory[]
        ): Promise<string> => {
            // Format the recent messages
            const formattedInteractions = await Promise.all(
                recentInteractionsData.map(async (message) => {
                    const isSelf = message.userId === this.agentId;
                    let sender: string;
                    if (isSelf) {
                        sender = this.character.name;
                    } else {
                        const accountId =
                            await this.databaseAdapter.getAccountById(
                                message.userId
                            );
                        sender = accountId?.username || "unknown";
                    }
                    return `${sender}: ${message.content.text}`;
                })
            );

            return formattedInteractions.join("\n");
        };

        const formattedMessageInteractions =
            await getRecentMessageInteractions(recentInteractions);

        const getRecentPostInteractions = async (
            recentInteractionsData: Memory[],
            actors: Actor[]
        ): Promise<string> => {
            const formattedInteractions = formatPosts({
                messages: recentInteractionsData,
                actors,
                conversationHeader: true,
            });

            return formattedInteractions;
        };

        const formattedPostInteractions = await getRecentPostInteractions(
            recentInteractions,
            actorsData
        );

        // if bio is a string, use it. if its an array, pick one at random
        let bio = this.character.bio || "";
        if (Array.isArray(bio)) {
            // get three random bio strings and join them with " "
            bio = bio
                .sort(() => 0.5 - Math.random())
                .slice(0, 3)
                .join(" ");
        }

        const knowledegeData = await knowledge.get(this, message);

        const formattedKnowledge = formatKnowledge(knowledegeData);

        const initialState = {
            agentId: this.agentId,
            agentName,
            bio,
            lore,
            adjective:
                this.character.adjectives &&
                this.character.adjectives.length > 0
                    ? this.character.adjectives[
                          Math.floor(
                              Math.random() * this.character.adjectives.length
                          )
                      ]
                    : "",
            knowledge: formattedKnowledge,
            knowledgeData: knowledegeData,
            // Recent interactions between the sender and receiver, formatted as messages
            recentMessageInteractions: formattedMessageInteractions,
            // Recent interactions between the sender and receiver, formatted as posts
            recentPostInteractions: formattedPostInteractions,
            // Raw memory[] array of interactions
            recentInteractionsData: recentInteractions,
            // randomly pick one topic
            topic:
                this.character.topics && this.character.topics.length > 0
                    ? this.character.topics[
                          Math.floor(
                              Math.random() * this.character.topics.length
                          )
                      ]
                    : null,
            topics:
                this.character.topics && this.character.topics.length > 0
                    ? `${this.character.name} is interested in ` +
                      this.character.topics
                          .sort(() => 0.5 - Math.random())
                          .slice(0, 5)
                          .map((topic, index) => {
                              if (index === this.character.topics.length - 2) {
                                  return topic + " and ";
                              }
                              // if last topic, don't add a comma
                              if (index === this.character.topics.length - 1) {
                                  return topic;
                              }
                              return topic + ", ";
                          })
                          .join("")
                    : "",
            characterPostExamples:
                formattedCharacterPostExamples &&
                formattedCharacterPostExamples.replaceAll("\n", "").length > 0
                    ? addHeader(
                          `# Example Posts for ${this.character.name}`,
                          formattedCharacterPostExamples
                      )
                    : "",
            characterMessageExamples:
                formattedCharacterMessageExamples &&
                formattedCharacterMessageExamples.replaceAll("\n", "").length >
                    0
                    ? addHeader(
                          `# Example Conversations for ${this.character.name}`,
                          formattedCharacterMessageExamples
                      )
                    : "",
            messageDirections:
                this.character?.style?.all?.length > 0 ||
                this.character?.style?.chat.length > 0
                    ? addHeader(
                          "# Message Directions for " + this.character.name,
                          (() => {
                              const all = this.character?.style?.all || [];
                              const chat = this.character?.style?.chat || [];
                              return [...all, ...chat].join("\n");
                          })()
                      )
                    : "",

            postDirections:
                this.character?.style?.all?.length > 0 ||
                this.character?.style?.post.length > 0
                    ? addHeader(
                          "# Post Directions for " + this.character.name,
                          (() => {
                              const all = this.character?.style?.all || [];
                              const post = this.character?.style?.post || [];
                              return [...all, ...post].join("\n");
                          })()
                      )
                    : "",

            //old logic left in for reference
            //food for thought. how could we dynamically decide what parts of the character to add to the prompt other than random? rag? prompt the llm to decide?
            /*
            postDirections:
                this.character?.style?.all?.length > 0 ||
                this.character?.style?.post.length > 0
                    ? addHeader(
                            "# Post Directions for " + this.character.name,
                            (() => {
                                const all = this.character?.style?.all || [];
                                const post = this.character?.style?.post || [];
                                const shuffled = [...all, ...post].sort(
                                    () => 0.5 - Math.random()
                                );
                                return shuffled
                                    .slice(0, conversationLength / 2)
                                    .join("\n");
                            })()
                        )
                    : "",*/
            // Agent runtime stuff
            senderName,
            actors:
                actors && actors.length > 0
                    ? addHeader("# Actors", actors)
                    : "",
            actorsData,
            roomId,
            goals:
                goals && goals.length > 0
                    ? addHeader(
                          "# Goals\n{{agentName}} should prioritize accomplishing the objectives that are in progress.",
                          goals
                      )
                    : "",
            goalsData,
            recentMessages:
                recentMessages && recentMessages.length > 0
                    ? addHeader("# Conversation Messages", recentMessages)
                    : "",
            recentPosts:
                recentPosts && recentPosts.length > 0
                    ? addHeader("# Posts in Thread", recentPosts)
                    : "",
            recentMessagesData,
            attachments:
                formattedAttachments && formattedAttachments.length > 0
                    ? addHeader("# Attachments", formattedAttachments)
                    : "",
            ...additionalKeys,
        } as State;

        const actionPromises = this.actions.map(async (action: Action) => {
            const result = await action.validate(this, message, initialState);
            if (result) {
                return action;
            }
            return null;
        });

        const evaluatorPromises = this.evaluators.map(async (evaluator) => {
            const result = await evaluator.validate(
                this,
                message,
                initialState
            );
            if (result) {
                return evaluator;
            }
            return null;
        });

        const [resolvedEvaluators, resolvedActions, providers] =
            await Promise.all([
                Promise.all(evaluatorPromises),
                Promise.all(actionPromises),
                getProviders(this, message, initialState),
            ]);

        const evaluatorsData = resolvedEvaluators.filter(
            Boolean
        ) as Evaluator[];
        const actionsData = resolvedActions.filter(Boolean) as Action[];

        const actionState = {
            actionNames:
                "Possible response actions: " + formatActionNames(actionsData),
            actions:
                actionsData.length > 0
                    ? addHeader(
                          "# Available Actions",
                          formatActions(actionsData)
                      )
                    : "",
            actionExamples:
                actionsData.length > 0
                    ? addHeader(
                          "# Action Examples",
                          composeActionExamples(actionsData, 10)
                      )
                    : "",
            evaluatorsData,
            evaluators:
                evaluatorsData.length > 0
                    ? formatEvaluators(evaluatorsData)
                    : "",
            evaluatorNames:
                evaluatorsData.length > 0
                    ? formatEvaluatorNames(evaluatorsData)
                    : "",
            evaluatorExamples:
                evaluatorsData.length > 0
                    ? formatEvaluatorExamples(evaluatorsData)
                    : "",
            providers: addHeader(
                `# Additional Information About ${this.character.name} and The World`,
                providers
            ),
        };

        return { ...initialState, ...actionState } as State;
    }

    async updateRecentMessageState(state: State): Promise<State> {
        const conversationLength = this.getConversationLength();
        const recentMessagesData = await this.messageManager.getMemories({
            roomId: state.roomId,
            count: conversationLength,
            unique: false,
        });

        const recentMessages = formatMessages({
            actors: state.actorsData ?? [],
            messages: recentMessagesData.map((memory: Memory) => {
                const newMemory = { ...memory };
                delete newMemory.embedding;
                return newMemory;
            }),
        });

        let allAttachments = [];

        if (recentMessagesData && Array.isArray(recentMessagesData)) {
            const lastMessageWithAttachment = recentMessagesData.find(
                (msg) =>
                    msg.content.attachments &&
                    msg.content.attachments.length > 0
            );

            if (lastMessageWithAttachment) {
                const lastMessageTime = lastMessageWithAttachment.createdAt;
                const oneHourBeforeLastMessage =
                    lastMessageTime - 60 * 60 * 1000; // 1 hour before last message

                allAttachments = recentMessagesData
                    .filter((msg) => {
                        const msgTime = msg.createdAt;
                        return msgTime >= oneHourBeforeLastMessage;
                    })
                    .flatMap((msg) => msg.content.attachments || []);
            }
        }

        const formattedAttachments = allAttachments
            .map(
                (attachment) =>
                    `ID: ${attachment.id}
Name: ${attachment.title}
URL: ${attachment.url}
Type: ${attachment.source}
Description: ${attachment.description}
Text: ${attachment.text}
    `
            )
            .join("\n");

        return {
            ...state,
            recentMessages: addHeader(
                "# Conversation Messages",
                recentMessages
            ),
            recentMessagesData,
            attachments: formattedAttachments,
        } as State;
    }
}

const formatKnowledge = (knowledge: KnowledgeItem[]) => {
    return knowledge
        .map((knowledge) => `- ${knowledge.content.text}`)
        .join("\n");
};<|MERGE_RESOLUTION|>--- conflicted
+++ resolved
@@ -407,22 +407,27 @@
     }
 
     async stop() {
-      elizaLogger.debug('runtime::stop - character', this.character)
-      // stop services, they don't have a stop function
+        elizaLogger.debug("runtime::stop - character", this.character);
+        // stop services, they don't have a stop function
         // just initialize
 
-      // plugins
+        // plugins
         // have actions, providers, evaluators (no start/stop)
         // services (just initialized), clients
 
-      // client have a start
-      for(const cStr in this.clients) {
-        const c = this.clients[cStr]
-        elizaLogger.log('runtime::stop - requesting', cStr, 'client stop for', this.character.name)
-        c.stop()
-      }
-      // we don't need to unregister with directClient
-      // don't need to worry about knowledge
+        // client have a start
+        for (const cStr in this.clients) {
+            const c = this.clients[cStr];
+            elizaLogger.log(
+                "runtime::stop - requesting",
+                cStr,
+                "client stop for",
+                this.character.name
+            );
+            c.stop();
+        }
+        // we don't need to unregister with directClient
+        // don't need to worry about knowledge
     }
 
     /**
@@ -521,19 +526,8 @@
         for (const response of responses) {
             if (!response.content?.action) {
                 elizaLogger.warn("No action found in the response content.");
-<<<<<<< HEAD
-                return;
-            }
-
-            const normalizedAction = response.content.action
-                .toLowerCase()
-                .replace("_", "");
-
-            elizaLogger.success(`Normalized action: ${normalizedAction}`);
-=======
                 continue;
             }
->>>>>>> 7288fd0d
 
             const normalizedAction = response.content.action
                 .toLowerCase()
@@ -575,15 +569,6 @@
                 }
             }
 
-<<<<<<< HEAD
-        if (!action) {
-            elizaLogger.error(
-                "No action found for",
-                response.content.action
-            );
-            return;
-        }
-=======
             if (!action) {
                 elizaLogger.error(
                     "No action found for",
@@ -591,28 +576,19 @@
                 );
                 continue;
             }
->>>>>>> 7288fd0d
 
             if (!action.handler) {
                 elizaLogger.error(`Action ${action.name} has no handler.`);
                 continue;
             }
 
-<<<<<<< HEAD
-        try {
-            elizaLogger.info(`Executing handler for action: ${action.name}`);
-                await action.handler(this, message, state, response, callback);
-            } catch (error) {
-            elizaLogger.error(error);
-=======
             try {
                 elizaLogger.info(
                     `Executing handler for action: ${action.name}`
                 );
-                await action.handler(this, message, state, {}, callback);
+                await action.handler(this, message, state, response, callback);
             } catch (error) {
                 elizaLogger.error(error);
->>>>>>> 7288fd0d
             }
         }
     }

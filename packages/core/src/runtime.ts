import { names, uniqueNamesGenerator } from "unique-names-generator";
import {
    composeActionExamples,
    formatActionNames,
    formatActions,
} from "./actions.ts";
import { addHeader, composeContext } from "./context.ts";
import { defaultCharacter } from "./defaultCharacter.ts";
import {
    evaluationTemplate,
    formatEvaluatorExamples,
    formatEvaluatorNames,
    formatEvaluators,
} from "./evaluators.ts";
import { generateText } from "./generation.ts";
import { formatGoalsAsString, getGoals } from "./goals.ts";
import { elizaLogger } from "./index.ts";
import { MemoryManager } from "./memory.ts";
import { formatActors, formatMessages, getActorDetails } from "./messages.ts";
import { parseJsonArrayFromText } from "./parsing.ts";
import { formatPosts } from "./posts.ts";
import { getProviders } from "./providers.ts";
import settings from "./settings.ts";
import {
    Character,
    Goal,
    HandlerCallback,
    IAgentRuntime,
    ICacheManager,
    IDatabaseAdapter,
    IMemoryManager,
    ModelClass,
    ModelProviderName,
    Plugin,
    Provider,
    Service,
    ServiceType,
    State,
    UUID,
    type Action,
    type Actor,
    type Evaluator,
    type Memory,
} from "./types.ts";
import { stringToUuid } from "./uuid.ts";
import { v4 as uuidv4 } from "uuid";
import knowledge from "./knowledge.ts";

/**
 * Represents the runtime environment for an agent, handling message processing,
 * action registration, and interaction with external services like OpenAI and Supabase.
 */
export class AgentRuntime implements IAgentRuntime {
    /**
     * Default count for recent messages to be kept in memory.
     * @private
     */
    readonly #conversationLength = 32 as number;
    /**
     * The ID of the agent
     */
    agentId: UUID;
    /**
     * The base URL of the server where the agent's requests are processed.
     */
    serverUrl = "http://localhost:7998";

    /**
     * The database adapter used for interacting with the database.
     */
    databaseAdapter: IDatabaseAdapter;

    /**
     * Authentication token used for securing requests.
     */
    token: string | null;

    /**
     * Custom actions that the agent can perform.
     */
    actions: Action[] = [];

    /**
     * Evaluators used to assess and guide the agent's responses.
     */
    evaluators: Evaluator[] = [];

    /**
     * Context providers used to provide context for message generation.
     */
    providers: Provider[] = [];

    plugins: Plugin[] = [];

    /**
     * The model to use for generateText.
     */
    modelProvider: ModelProviderName;

    /**
     * Fetch function to use
     * Some environments may not have access to the global fetch function and need a custom fetch override.
     */
    fetch = fetch;

    /**
     * The character to use for the agent
     */
    character: Character;

    /**
     * Store messages that are sent and received by the agent.
     */
    messageManager: IMemoryManager;

    /**
     * Store and recall descriptions of users based on conversations.
     */
    descriptionManager: IMemoryManager;

    /**
     * Manage the creation and recall of static information (documents, historical game lore, etc)
     */
    loreManager: IMemoryManager;

    /**
     * Hold large documents that can be referenced
     */
    documentsManager: IMemoryManager;

    /**
     * Searchable document fragments
     */
    knowledgeManager: IMemoryManager;

    services: Map<ServiceType, Service> = new Map();
    memoryManagers: Map<string, IMemoryManager> = new Map();
    cacheManager: ICacheManager;

    registerMemoryManager(manager: IMemoryManager): void {
        if (!manager.tableName) {
            throw new Error("Memory manager must have a tableName");
        }

        if (this.memoryManagers.has(manager.tableName)) {
            elizaLogger.warn(
                `Memory manager ${manager.tableName} is already registered. Skipping registration.`
            );
            return;
        }

        this.memoryManagers.set(manager.tableName, manager);
    }

    getMemoryManager(tableName: string): IMemoryManager | null {
        return this.memoryManagers.get(tableName) || null;
    }

    getService<T extends Service>(service: ServiceType): T | null {
        const serviceInstance = this.services.get(service);
        if (!serviceInstance) {
            elizaLogger.error(`Service ${service} not found`);
            return null;
        }
        return serviceInstance as T;
    }

    async registerService(service: Service): Promise<void> {
        const serviceType = service.serviceType;
        elizaLogger.log("Registering service:", serviceType);

        if (this.services.has(serviceType)) {
            elizaLogger.warn(
                `Service ${serviceType} is already registered. Skipping registration.`
            );
            return;
        }

        // Add the service to the services map
        this.services.set(serviceType, service);
        elizaLogger.success(`Service ${serviceType} registered successfully`);
    }

    /**
     * Creates an instance of AgentRuntime.
     * @param opts - The options for configuring the AgentRuntime.
     * @param opts.conversationLength - The number of messages to hold in the recent message cache.
     * @param opts.token - The JWT token, can be a JWT token if outside worker, or an OpenAI token if inside worker.
     * @param opts.serverUrl - The URL of the worker.
     * @param opts.actions - Optional custom actions.
     * @param opts.evaluators - Optional custom evaluators.
     * @param opts.services - Optional custom services.
     * @param opts.memoryManagers - Optional custom memory managers.
     * @param opts.providers - Optional context providers.
     * @param opts.model - The model to use for generateText.
     * @param opts.embeddingModel - The model to use for embedding.
     * @param opts.agentId - Optional ID of the agent.
     * @param opts.databaseAdapter - The database adapter used for interacting with the database.
     * @param opts.fetch - Custom fetch function to use for making requests.
     */

    constructor(opts: {
        conversationLength?: number; // number of messages to hold in the recent message cache
        agentId?: UUID; // ID of the agent
        character?: Character; // The character to use for the agent
        token: string; // JWT token, can be a JWT token if outside worker, or an OpenAI token if inside worker
        serverUrl?: string; // The URL of the worker
        actions?: Action[]; // Optional custom actions
        evaluators?: Evaluator[]; // Optional custom evaluators
        plugins?: Plugin[];
        providers?: Provider[];
        modelProvider: ModelProviderName;

        services?: Service[]; // Map of service name to service instance
        managers?: IMemoryManager[]; // Map of table name to memory manager
        databaseAdapter: IDatabaseAdapter; // The database adapter used for interacting with the database
        fetch?: typeof fetch | unknown;
        speechModelPath?: string;
        cacheManager: ICacheManager;
        logging?: boolean;
    }) {
        elizaLogger.info("Initializing AgentRuntime with options:", {
            character: opts.character?.name,
            modelProvider: opts.modelProvider,
            characterModelProvider: opts.character?.modelProvider,
        });

        this.#conversationLength =
            opts.conversationLength ?? this.#conversationLength;
        this.databaseAdapter = opts.databaseAdapter;
        // use the character id if it exists, otherwise use the agentId if it is passed in, otherwise use the character name
        this.agentId =
            opts.character?.id ??
            opts?.agentId ??
            stringToUuid(opts.character?.name ?? uuidv4());
        this.character = opts.character || defaultCharacter;

        // By convention, we create a user and room using the agent id.
        // Memories related to it are considered global context for the agent.
        this.ensureRoomExists(this.agentId);
        this.ensureUserExists(
            this.agentId,
            this.character.name,
            this.character.name
        );
        this.ensureParticipantExists(this.agentId, this.agentId);

        elizaLogger.success("Agent ID", this.agentId);

        this.fetch = (opts.fetch as typeof fetch) ?? this.fetch;
        if (!opts.databaseAdapter) {
            throw new Error("No database adapter provided");
        }

        this.cacheManager = opts.cacheManager;

        this.messageManager = new MemoryManager({
            runtime: this,
            tableName: "messages",
        });

        this.descriptionManager = new MemoryManager({
            runtime: this,
            tableName: "descriptions",
        });

        this.loreManager = new MemoryManager({
            runtime: this,
            tableName: "lore",
        });

        this.documentsManager = new MemoryManager({
            runtime: this,
            tableName: "documents",
        });

        this.knowledgeManager = new MemoryManager({
            runtime: this,
            tableName: "fragments",
        });

        (opts.managers ?? []).forEach((manager: IMemoryManager) => {
            this.registerMemoryManager(manager);
        });

        (opts.services ?? []).forEach((service: Service) => {
            this.registerService(service);
        });

        this.serverUrl = opts.serverUrl ?? this.serverUrl;

        elizaLogger.info("Setting model provider...");
        elizaLogger.info(
            "- Character model provider:",
            this.character.modelProvider
        );
        elizaLogger.info("- Opts model provider:", opts.modelProvider);
        elizaLogger.info("- Current model provider:", this.modelProvider);

        this.modelProvider =
            this.character.modelProvider ??
            opts.modelProvider ??
            this.modelProvider;

        elizaLogger.info("Selected model provider:", this.modelProvider);

        // Validate model provider
        if (!Object.values(ModelProviderName).includes(this.modelProvider)) {
            elizaLogger.error("Invalid model provider:", this.modelProvider);
            elizaLogger.error(
                "Available providers:",
                Object.values(ModelProviderName)
            );
            throw new Error(`Invalid model provider: ${this.modelProvider}`);
        }

        if (!this.serverUrl) {
            elizaLogger.warn("No serverUrl provided, defaulting to localhost");
        }

        this.token = opts.token;

        this.plugins = [
            ...(opts.character?.plugins ?? []),
            ...(opts.plugins ?? []),
        ];

        this.plugins.forEach((plugin) => {
            plugin.actions?.forEach((action) => {
                this.registerAction(action);
            });

            plugin.evaluators?.forEach((evaluator) => {
                this.registerEvaluator(evaluator);
            });

            plugin.services?.forEach((service) => {
                this.registerService(service);
            });

            plugin.providers?.forEach((provider) => {
                this.registerContextProvider(provider);
            });
        });

        (opts.actions ?? []).forEach((action) => {
            this.registerAction(action);
        });

        (opts.providers ?? []).forEach((provider) => {
            this.registerContextProvider(provider);
        });

        (opts.evaluators ?? []).forEach((evaluator: Evaluator) => {
            this.registerEvaluator(evaluator);
        });
    }

    async initialize() {
        for (const [serviceType, service] of this.services.entries()) {
            try {
                await service.initialize(this);
                this.services.set(serviceType, service);
                elizaLogger.success(
                    `Service ${serviceType} initialized successfully`
                );
            } catch (error) {
                elizaLogger.error(
                    `Failed to initialize service ${serviceType}:`,
                    error
                );
                throw error;
            }
        }

        for (const plugin of this.plugins) {
            if (plugin.services)
                await Promise.all(
                    plugin.services?.map((service) => service.initialize(this))
                );
        }

        if (
            this.character &&
            this.character.knowledge &&
            this.character.knowledge.length > 0
        ) {
            await this.processCharacterKnowledge(this.character.knowledge);
        }
    }

    /**
     * Processes character knowledge by creating document memories and fragment memories.
     * This function takes an array of knowledge items, creates a document memory for each item if it doesn't exist,
     * then chunks the content into fragments, embeds each fragment, and creates fragment memories.
     * @param knowledge An array of knowledge items containing id, path, and content.
     */
    private async processCharacterKnowledge(items: string[]) {
        for (const item of items) {
            const knowledgeId = stringToUuid(item);
            const existingDocument =
                await this.documentsManager.getMemoryById(knowledgeId);
            if (existingDocument) {
                return;
            }

            console.log(
                "Processing knowledge for ",
                this.character.name,
                " - ",
                item.slice(0, 100)
            );

            await knowledge.set(this, {
                id: knowledgeId,
                content: {
                    text: item,
                },
            });
        }
    }

    getSetting(key: string) {
        // check if the key is in the character.settings.secrets object
        if (this.character.settings?.secrets?.[key]) {
            return this.character.settings.secrets[key];
        }
        // if not, check if it's in the settings object
        if (this.character.settings?.[key]) {
            return this.character.settings[key];
        }

        // if not, check if it's in the settings object
        if (settings[key]) {
            return settings[key];
        }

        return null;
    }

    /**
     * Get the number of messages that are kept in the conversation buffer.
     * @returns The number of recent messages to be kept in memory.
     */
    getConversationLength() {
        return this.#conversationLength;
    }

    /**
     * Register an action for the agent to perform.
     * @param action The action to register.
     */
    registerAction(action: Action) {
        elizaLogger.success(`Registering action: ${action.name}`);
        this.actions.push(action);
    }

    /**
     * Register an evaluator to assess and guide the agent's responses.
     * @param evaluator The evaluator to register.
     */
    registerEvaluator(evaluator: Evaluator) {
        this.evaluators.push(evaluator);
    }

    /**
     * Register a context provider to provide context for message generation.
     * @param provider The context provider to register.
     */
    registerContextProvider(provider: Provider) {
        this.providers.push(provider);
    }

    /**
     * Process the actions of a message.
     * @param message The message to process.
     * @param content The content of the message to process actions from.
     */
    async processActions(
        message: Memory,
        responses: Memory[],
        state?: State,
        callback?: HandlerCallback
    ): Promise<void> {
        if (!responses[0].content?.action) {
            elizaLogger.warn("No action found in the response content.");
            return;
        }

        const normalizedAction = responses[0].content.action
            .toLowerCase()
            .replace("_", "");

        elizaLogger.success(`Normalized action: ${normalizedAction}`);

        let action = this.actions.find(
            (a: { name: string }) =>
                a.name
                    .toLowerCase()
                    .replace("_", "")
                    .includes(normalizedAction) ||
                normalizedAction.includes(a.name.toLowerCase().replace("_", ""))
        );

        if (!action) {
            elizaLogger.info("Attempting to find action in similes.");
            for (const _action of this.actions) {
                const simileAction = _action.similes.find(
                    (simile) =>
                        simile
                            .toLowerCase()
                            .replace("_", "")
                            .includes(normalizedAction) ||
                        normalizedAction.includes(
                            simile.toLowerCase().replace("_", "")
                        )
                );
                if (simileAction) {
                    action = _action;
                    elizaLogger.success(
                        `Action found in similes: ${action.name}`
                    );
                    break;
                }
            }
        }

        if (!action) {
            elizaLogger.error(
                "No action found for",
                responses[0].content.action
            );
            return;
        }

        if (!action.handler) {
            elizaLogger.error(`Action ${action.name} has no handler.`);
            return;
        }

        elizaLogger.success(`Executing handler for action: ${action.name}`);
        await action.handler(this, message, state, {}, callback);
    }

    /**
     * Evaluate the message and state using the registered evaluators.
     * @param message The message to evaluate.
     * @param state The state of the agent.
     * @param didRespond Whether the agent responded to the message.
     * @returns The results of the evaluation.
     */
    async evaluate(message: Memory, state?: State, didRespond?: boolean) {
        const evaluatorPromises = this.evaluators.map(
            async (evaluator: Evaluator) => {
                elizaLogger.log("Evaluating", evaluator.name);
                if (!evaluator.handler) {
                    return null;
                }
                if (!didRespond && !evaluator.alwaysRun) {
                    return null;
                }
                const result = await evaluator.validate(this, message, state);
                if (result) {
                    return evaluator;
                }
                return null;
            }
        );

        const resolvedEvaluators = await Promise.all(evaluatorPromises);
        const evaluatorsData = resolvedEvaluators.filter(Boolean);

        // if there are no evaluators this frame, return
        if (evaluatorsData.length === 0) {
            return [];
        }

        const evaluators = formatEvaluators(evaluatorsData as Evaluator[]);
        const evaluatorNames = formatEvaluatorNames(
            evaluatorsData as Evaluator[]
        );

        const context = composeContext({
            state: {
                ...state,
                evaluators,
                evaluatorNames,
            } as State,
            template:
                this.character.templates?.evaluationTemplate ||
                evaluationTemplate,
        });

        const result = await generateText({
            runtime: this,
            context,
            modelClass: ModelClass.SMALL,
        });

        const parsedResult = parseJsonArrayFromText(
            result
        ) as unknown as string[];

        this.evaluators
            .filter((evaluator: Evaluator) =>
                parsedResult?.includes(evaluator.name)
            )
            .forEach((evaluator: Evaluator) => {
                if (!evaluator?.handler) return;

                evaluator.handler(this, message);
            });

        return parsedResult;
    }

    /**
     * Ensure the existence of a participant in the room. If the participant does not exist, they are added to the room.
     * @param userId - The user ID to ensure the existence of.
     * @throws An error if the participant cannot be added.
     */
    async ensureParticipantExists(userId: UUID, roomId: UUID) {
        const participants =
            await this.databaseAdapter.getParticipantsForAccount(userId);

        if (participants?.length === 0) {
            await this.databaseAdapter.addParticipant(userId, roomId);
        }
    }

    /**
     * Ensure the existence of a user in the database. If the user does not exist, they are added to the database.
     * @param userId - The user ID to ensure the existence of.
     * @param userName - The user name to ensure the existence of.
     * @returns
     */

    async ensureUserExists(
        userId: UUID,
        userName: string | null,
        name: string | null,
        email?: string | null,
        source?: string | null
    ) {
        const account = await this.databaseAdapter.getAccountById(userId);
        if (!account) {
            await this.databaseAdapter.createAccount({
                id: userId,
                name: name || userName || "Unknown User",
                username: userName || name || "Unknown",
                email: email || (userName || "Bot") + "@" + source || "Unknown", // Temporary
                details: { summary: "" },
            });
            elizaLogger.success(`User ${userName} created successfully.`);
        }
    }

    async ensureParticipantInRoom(userId: UUID, roomId: UUID) {
        const participants =
            await this.databaseAdapter.getParticipantsForRoom(roomId);
        if (!participants.includes(userId)) {
            await this.databaseAdapter.addParticipant(userId, roomId);
            if (userId === this.agentId) {
                elizaLogger.log(
                    `Agent ${this.character.name} linked to room ${roomId} successfully.`
                );
            } else {
                elizaLogger.log(
                    `User ${userId} linked to room ${roomId} successfully.`
                );
            }
        }
    }

    async ensureConnection(
        userId: UUID,
        roomId: UUID,
        userName?: string,
        userScreenName?: string,
        source?: string
    ) {
        await Promise.all([
            this.ensureUserExists(
                this.agentId,
                this.character.name ?? "Agent",
                this.character.name ?? "Agent",
                source
            ),
            this.ensureUserExists(
                userId,
                userName ?? "User" + userId,
                userScreenName ?? "User" + userId,
                source
            ),
            this.ensureRoomExists(roomId),
        ]);

        await Promise.all([
            this.ensureParticipantInRoom(userId, roomId),
            this.ensureParticipantInRoom(this.agentId, roomId),
        ]);
    }

    /**
     * Ensure the existence of a room between the agent and a user. If no room exists, a new room is created and the user
     * and agent are added as participants. The room ID is returned.
     * @param userId - The user ID to create a room with.
     * @returns The room ID of the room between the agent and the user.
     * @throws An error if the room cannot be created.
     */
    async ensureRoomExists(roomId: UUID) {
        const room = await this.databaseAdapter.getRoom(roomId);
        if (!room) {
            await this.databaseAdapter.createRoom(roomId);
            elizaLogger.log(`Room ${roomId} created successfully.`);
        }
    }

    /**
     * Compose the state of the agent into an object that can be passed or used for response generation.
     * @param message The message to compose the state from.
     * @returns The state of the agent.
     */
    async composeState(
        message: Memory,
        additionalKeys: { [key: string]: unknown } = {}
    ) {
        const { userId, roomId } = message;

        const conversationLength = this.getConversationLength();

        const [actorsData, recentMessagesData, goalsData]: [
            Actor[],
            Memory[],
            Goal[],
        ] = await Promise.all([
            getActorDetails({ runtime: this, roomId }),
            this.messageManager.getMemories({
                roomId,
                count: conversationLength,
                unique: false,
            }),
            getGoals({
                agentId: this.agentId,
                runtime: this,
                count: 10,
                onlyInProgress: false,
                roomId,
            }),
        ]);

        const goals = formatGoalsAsString({ goals: goalsData });

        const actors = formatActors({ actors: actorsData ?? [] });

        const recentMessages = formatMessages({
            messages: recentMessagesData,
            actors: actorsData,
        });

        const recentPosts = formatPosts({
            messages: recentMessagesData,
            actors: actorsData,
            conversationHeader: false,
        });

        // const lore = formatLore(loreData);

        const senderName = actorsData?.find(
            (actor: Actor) => actor.id === userId
        )?.name;

        // TODO: We may wish to consolidate and just accept character.name here instead of the actor name
        const agentName =
            actorsData?.find((actor: Actor) => actor.id === this.agentId)
                ?.name || this.character.name;

        let allAttachments = message.content.attachments || [];

        if (recentMessagesData && Array.isArray(recentMessagesData)) {
            const lastMessageWithAttachment = recentMessagesData.find(
                (msg) =>
                    msg.content.attachments &&
                    msg.content.attachments.length > 0
            );

            if (lastMessageWithAttachment) {
                const lastMessageTime = lastMessageWithAttachment.createdAt;
                const oneHourBeforeLastMessage =
                    lastMessageTime - 60 * 60 * 1000; // 1 hour before last message

                allAttachments = recentMessagesData
                    .reverse()
                    .map((msg) => {
                        const msgTime = msg.createdAt ?? Date.now();
                        const isWithinTime =
                            msgTime >= oneHourBeforeLastMessage;
                        const attachments = msg.content.attachments || [];
                        if (!isWithinTime) {
                            attachments.forEach((attachment) => {
                                attachment.text = "[Hidden]";
                            });
                        }
                        return attachments;
                    })
                    .flat();
            }
        }

        const formattedAttachments = allAttachments
            .map(
                (attachment) =>
                    `ID: ${attachment.id}
Name: ${attachment.title} 
URL: ${attachment.url}
Type: ${attachment.source}
Description: ${attachment.description}
Text: ${attachment.text}
  `
            )
            .join("\n");

        // randomly get 3 bits of lore and join them into a paragraph, divided by \n
        let lore = "";
        // Assuming this.lore is an array of lore bits
        if (this.character.lore && this.character.lore.length > 0) {
            const shuffledLore = [...this.character.lore].sort(
                () => Math.random() - 0.5
            );
            const selectedLore = shuffledLore.slice(0, 10);
            lore = selectedLore.join("\n");
        }

        const formattedCharacterPostExamples = this.character.postExamples
            .sort(() => 0.5 - Math.random())
            .map((post) => {
                const messageString = `${post}`;
                return messageString;
            })
            .slice(0, 50)
            .join("\n");

        const formattedCharacterMessageExamples = this.character.messageExamples
            .sort(() => 0.5 - Math.random())
            .slice(0, 5)
            .map((example) => {
                const exampleNames = Array.from({ length: 5 }, () =>
                    uniqueNamesGenerator({ dictionaries: [names] })
                );

                return example
                    .map((message) => {
                        let messageString = `${message.user}: ${message.content.text}`;
                        exampleNames.forEach((name, index) => {
                            const placeholder = `{{user${index + 1}}}`;
                            messageString = messageString.replaceAll(
                                placeholder,
                                name
                            );
                        });
                        return messageString;
                    })
                    .join("\n");
            })
            .join("\n\n");

        const getRecentInteractions = async (
            userA: UUID,
            userB: UUID
        ): Promise<Memory[]> => {
            // Find all rooms where userA and userB are participants
            const rooms = await this.databaseAdapter.getRoomsForParticipants([
                userA,
                userB,
            ]);

            // Check the existing memories in the database
            const existingMemories =
                await this.messageManager.getMemoriesByRoomIds({
                    // filter out the current room id from rooms
                    roomIds: rooms.filter((room) => room !== roomId),
                });

            // Sort messages by timestamp in descending order
            existingMemories.sort((a, b) => b.createdAt - a.createdAt);

            // Take the most recent messages
            const recentInteractionsData = existingMemories.slice(0, 20);
            return recentInteractionsData;
        };

        const recentInteractions =
            userId !== this.agentId
                ? await getRecentInteractions(userId, this.agentId)
                : [];

        const getRecentMessageInteractions = async (
            recentInteractionsData: Memory[]
        ): Promise<string> => {
            // Format the recent messages
            const formattedInteractions = await Promise.all(
                recentInteractionsData.map(async (message) => {
                    const isSelf = message.userId === this.agentId;
                    let sender: string;
                    if (isSelf) {
                        sender = this.character.name;
                    } else {
                        const accountId =
                            await this.databaseAdapter.getAccountById(
                                message.userId
                            );
                        sender = accountId?.username || "unknown";
                    }
                    return `${sender}: ${message.content.text}`;
                })
            );

            return formattedInteractions.join("\n");
        };

        const formattedMessageInteractions =
            await getRecentMessageInteractions(recentInteractions);

        const getRecentPostInteractions = async (
            recentInteractionsData: Memory[],
            actors: Actor[]
        ): Promise<string> => {
            const formattedInteractions = formatPosts({
                messages: recentInteractionsData,
                actors,
                conversationHeader: true,
            });

            return formattedInteractions;
        };

        const formattedPostInteractions = await getRecentPostInteractions(
            recentInteractions,
            actorsData
        );

        // if bio is a string, use it. if its an array, pick one at random
        let bio = this.character.bio || "";
        if (Array.isArray(bio)) {
            // get three random bio strings and join them with " "
            bio = bio
                .sort(() => 0.5 - Math.random())
                .slice(0, 3)
                .join(" ");
        }

<<<<<<< HEAD
        async function getKnowledge(
            runtime: AgentRuntime,
            message: Memory
        ): Promise<string[]> {
            const embedding = await embed(runtime, message.content.text);

            const memories =
                await runtime.knowledgeManager.searchMemoriesByEmbedding(
                    embedding,
                    {
                        roomId: message.agentId,
                        count: 3,
                    }
                );

            const knowledge = memories.map((memory) => memory.content.text);

            return knowledge;
        }

        const formatKnowledge = (knowledge: string[]) => {
            return knowledge.map((knowledge) => `- ${knowledge}`).join("\n");
        };

=======
>>>>>>> afb7cc13
        const formattedKnowledge = formatKnowledge(
            await knowledge.get(this, message)
        );

        const initialState = {
            agentId: this.agentId,
            agentName,
            bio,
            lore,
            adjective:
                this.character.adjectives &&
                this.character.adjectives.length > 0
                    ? this.character.adjectives[
                          Math.floor(
                              Math.random() * this.character.adjectives.length
                          )
                      ]
                    : "",
            knowledge: formattedKnowledge,
            // Recent interactions between the sender and receiver, formatted as messages
            recentMessageInteractions: formattedMessageInteractions,
            // Recent interactions between the sender and receiver, formatted as posts
            recentPostInteractions: formattedPostInteractions,
            // Raw memory[] array of interactions
            recentInteractionsData: recentInteractions,
            // randomly pick one topic
            topic:
                this.character.topics && this.character.topics.length > 0
                    ? this.character.topics[
                          Math.floor(
                              Math.random() * this.character.topics.length
                          )
                      ]
                    : null,
            topics:
                this.character.topics && this.character.topics.length > 0
                    ? `${this.character.name} is interested in ` +
                      this.character.topics
                          .sort(() => 0.5 - Math.random())
                          .slice(0, 5)
                          .map((topic, index) => {
                              if (index === this.character.topics.length - 2) {
                                  return topic + " and ";
                              }
                              // if last topic, don't add a comma
                              if (index === this.character.topics.length - 1) {
                                  return topic;
                              }
                              return topic + ", ";
                          })
                          .join("")
                    : "",
            characterPostExamples:
                formattedCharacterPostExamples &&
                formattedCharacterPostExamples.replaceAll("\n", "").length > 0
                    ? addHeader(
                          `# Example Posts for ${this.character.name}`,
                          formattedCharacterPostExamples
                      )
                    : "",
            characterMessageExamples:
                formattedCharacterMessageExamples &&
                formattedCharacterMessageExamples.replaceAll("\n", "").length >
                    0
                    ? addHeader(
                          `# Example Conversations for ${this.character.name}`,
                          formattedCharacterMessageExamples
                      )
                    : "",
            messageDirections:
                this.character?.style?.all?.length > 0 ||
                this.character?.style?.chat.length > 0
                    ? addHeader(
                          "# Message Directions for " + this.character.name,
                          (() => {
                              const all = this.character?.style?.all || [];
                              const chat = this.character?.style?.chat || [];
                              return [...all, ...chat].join("\n");
                          })()
                      )
                    : "",

            postDirections:
                this.character?.style?.all?.length > 0 ||
                this.character?.style?.post.length > 0
                    ? addHeader(
                          "# Post Directions for " + this.character.name,
                          (() => {
                              const all = this.character?.style?.all || [];
                              const post = this.character?.style?.post || [];
                              return [...all, ...post].join("\n");
                          })()
                      )
                    : "",

            //old logic left in for reference
            //food for thought. how could we dynamically decide what parts of the character to add to the prompt other than random? rag? prompt the llm to decide?
            /*
            postDirections:
                this.character?.style?.all?.length > 0 ||
                this.character?.style?.post.length > 0
                    ? addHeader(
                            "# Post Directions for " + this.character.name,
                            (() => {
                                const all = this.character?.style?.all || [];
                                const post = this.character?.style?.post || [];
                                const shuffled = [...all, ...post].sort(
                                    () => 0.5 - Math.random()
                                );
                                return shuffled
                                    .slice(0, conversationLength / 2)
                                    .join("\n");
                            })()
                        )
                    : "",*/
            // Agent runtime stuff
            senderName,
            actors:
                actors && actors.length > 0
                    ? addHeader("# Actors", actors)
                    : "",
            actorsData,
            roomId,
            goals:
                goals && goals.length > 0
                    ? addHeader(
                          "# Goals\n{{agentName}} should prioritize accomplishing the objectives that are in progress.",
                          goals
                      )
                    : "",
            goalsData,
            recentMessages:
                recentMessages && recentMessages.length > 0
                    ? addHeader("# Conversation Messages", recentMessages)
                    : "",
            recentPosts:
                recentPosts && recentPosts.length > 0
                    ? addHeader("# Posts in Thread", recentPosts)
                    : "",
            recentMessagesData,
            attachments:
                formattedAttachments && formattedAttachments.length > 0
                    ? addHeader("# Attachments", formattedAttachments)
                    : "",
            ...additionalKeys,
        };

        const actionPromises = this.actions.map(async (action: Action) => {
            const result = await action.validate(this, message, initialState);
            if (result) {
                return action;
            }
            return null;
        });

        const evaluatorPromises = this.evaluators.map(async (evaluator) => {
            const result = await evaluator.validate(
                this,
                message,
                initialState
            );
            if (result) {
                return evaluator;
            }
            return null;
        });

        const [resolvedEvaluators, resolvedActions, providers] =
            await Promise.all([
                Promise.all(evaluatorPromises),
                Promise.all(actionPromises),
                getProviders(this, message, initialState),
            ]);

        const evaluatorsData = resolvedEvaluators.filter(
            Boolean
        ) as Evaluator[];
        const actionsData = resolvedActions.filter(Boolean) as Action[];

        const actionState = {
            actionNames:
                "Possible response actions: " + formatActionNames(actionsData),
            actions:
                actionsData.length > 0
                    ? addHeader(
                          "# Available Actions",
                          formatActions(actionsData)
                      )
                    : "",
            actionExamples:
                actionsData.length > 0
                    ? addHeader(
                          "# Action Examples",
                          composeActionExamples(actionsData, 10)
                      )
                    : "",
            evaluatorsData,
            evaluators:
                evaluatorsData.length > 0
                    ? formatEvaluators(evaluatorsData)
                    : "",
            evaluatorNames:
                evaluatorsData.length > 0
                    ? formatEvaluatorNames(evaluatorsData)
                    : "",
            evaluatorExamples:
                evaluatorsData.length > 0
                    ? formatEvaluatorExamples(evaluatorsData)
                    : "",
            providers: addHeader(
                `# Additional Information About ${this.character.name} and The World`,
                providers
            ),
        };

        return { ...initialState, ...actionState } as State;
    }

    async updateRecentMessageState(state: State): Promise<State> {
        const conversationLength = this.getConversationLength();
        const recentMessagesData = await this.messageManager.getMemories({
            roomId: state.roomId,
            count: conversationLength,
            unique: false,
        });

        const recentMessages = formatMessages({
            actors: state.actorsData ?? [],
            messages: recentMessagesData.map((memory: Memory) => {
                const newMemory = { ...memory };
                delete newMemory.embedding;
                return newMemory;
            }),
        });

        let allAttachments = [];

        if (recentMessagesData && Array.isArray(recentMessagesData)) {
            const lastMessageWithAttachment = recentMessagesData.find(
                (msg) =>
                    msg.content.attachments &&
                    msg.content.attachments.length > 0
            );

            if (lastMessageWithAttachment) {
                const lastMessageTime = lastMessageWithAttachment.createdAt;
                const oneHourBeforeLastMessage =
                    lastMessageTime - 60 * 60 * 1000; // 1 hour before last message

                allAttachments = recentMessagesData
                    .filter((msg) => {
                        const msgTime = msg.createdAt;
                        return msgTime >= oneHourBeforeLastMessage;
                    })
                    .flatMap((msg) => msg.content.attachments || []);
            }
        }

        const formattedAttachments = allAttachments
            .map(
                (attachment) =>
                    `ID: ${attachment.id}
Name: ${attachment.title}
URL: ${attachment.url} 
Type: ${attachment.source}
Description: ${attachment.description}
Text: ${attachment.text}
    `
            )
            .join("\n");

        return {
            ...state,
            recentMessages: addHeader(
                "# Conversation Messages",
                recentMessages
            ),
            recentMessagesData,
            attachments: formattedAttachments,
        } as State;
    }
}

const formatKnowledge = (knowledge: string[]) => {
    return knowledge.map((knowledge) => `- ${knowledge}`).join("\n");
};<|MERGE_RESOLUTION|>--- conflicted
+++ resolved
@@ -949,33 +949,6 @@
                 .join(" ");
         }
 
-<<<<<<< HEAD
-        async function getKnowledge(
-            runtime: AgentRuntime,
-            message: Memory
-        ): Promise<string[]> {
-            const embedding = await embed(runtime, message.content.text);
-
-            const memories =
-                await runtime.knowledgeManager.searchMemoriesByEmbedding(
-                    embedding,
-                    {
-                        roomId: message.agentId,
-                        count: 3,
-                    }
-                );
-
-            const knowledge = memories.map((memory) => memory.content.text);
-
-            return knowledge;
-        }
-
-        const formatKnowledge = (knowledge: string[]) => {
-            return knowledge.map((knowledge) => `- ${knowledge}`).join("\n");
-        };
-
-=======
->>>>>>> afb7cc13
         const formattedKnowledge = formatKnowledge(
             await knowledge.get(this, message)
         );
